/**
 * Copyright 2015 Google Inc. All Rights Reserved.
 *
 * Licensed under the Apache License, Version 2.0 (the "License");
 * you may not use this file except in compliance with the License.
 * You may obtain a copy of the License at
 *
 *      http://www.apache.org/licenses/LICENSE-2.0
 *
 * Unless required by applicable law or agreed to in writing, software
 * distributed under the License is distributed on an "AS IS" BASIS,
 * WITHOUT WARRANTIES OR CONDITIONS OF ANY KIND, either express or implied.
 * See the License for the specific language governing permissions and
 * limitations under the License.
 */

html, body {
  font-family: 'Roboto', 'Helvetica', sans-serif;
  background-color: #f5f5f5;
}
a {
  text-decoration: none;
}
li a {
  text-decoration: underline;
  color: #0288d1;
}
.mdl-card {
  overflow: visible;
}
.grecaptcha-logo {
  background-color: white;
}
.mdl-grid {
  max-width: 1024px;
  margin: auto;
}
.mdl-layout__header-row {
  padding: 0;
}
.quickstart-user-details-container, .user-details-container {
  margin-top: 20px;
  line-height: 25px;
}
#quickstart-sign-in-status, #sign-in-status, #quickstart-tenant-id {
  font-weight: bold;
}
pre {
  overflow-x: scroll;
  line-height: 18px;
}
code {
  white-space: pre-wrap;
  word-break: break-all;
}
h3 {
  background: url('firebase-logo.png') no-repeat;
  background-size: 40px;
  padding-left: 50px;
  color: white;
}
.close-icon {
  cursor: pointer;
  float: right; 
  width: 20px;
}
.gcip-heading {
  background: none;
  padding-left: 10px;
}
#verification-code-form {
  display:none;
}
#recaptcha-container {
  margin-top: 10px;
  margin-bottom: 20px;
}
#verify-code-button, #cancel-verify-code-button {
  margin-left: 20px;
}
#sign-out-button {
  display: none;
}
#sign-in-card {
  z-index: 2;
}
<<<<<<< HEAD
.recaptcha-container {
  transform: scale(0.9);
  transform-origin:0 0;
  -webkit-transform:scale(0.9);
  -webkit-transform-origin:0 0;
}
.mfa-info-list-item {
  margin-bottom: 0px;
  margin-top: 0px;
  width: 300px;
}
.mdl-selectfield {
  height: 27px;
  padding-bottom: 20px;
  padding-top: 20px;
  width: 200px;
}
.mdl-selectfield__select {
  background:
    linear-gradient(45deg, transparent 50%, rgba(0,0,0, 0.26) 50%),
    linear-gradient(135deg, rgba(0,0,0, 0.26) 50%, transparent 50%),
    linear-gradient(to right, transparent, transparent);
  background-color: transparent;
  background-position:
    calc(100% - 10px) calc(1em - 4px),
    calc(100% - 5px) calc(1em - 4px),
    100% 0;
  background-repeat: no-repeat;
  background-size: 5px 5px, 5px 5px;
  border-color: rgba(0,0,0, 0.12);
  border-radius: 0;
  border-style: solid;
  border-width: 0 0 1px 0;
  box-shadow: none;
  box-sizing: border-box;
  height: 26px;
  line-height: 18px;
  margin: 0;
  outline: none !important;
  padding-bottom: 4px;
  padding-top: 4px;
  width: 100%;
  -moz-appearance:none;
  -moz-box-sizing: border-box;
  -webkit-appearance:none;
  -webkit-box-sizing: border-box;
}
.mdl-selectfield__label {
  color: rgba(0,0,0, 0.26);
  display: block;
  font-size: 16px;
  left: 0;
  overflow: hidden;
  pointer-events: none;
  position: relative;
  text-align: left;
  top: -23px;
  transition-duration: 0.2s;
  transition-timing-function: cubic-bezier(0.4, 0, 0.2, 1);
  white-space: nowrap;
  width: 100%;
}
.mdl-selectfield__label.is-active {
  color: rgb(255,152,0);
  font-size: 12px;
  top: -40px;
}
.blinking{
  animation: blinkingText 1.2s infinite;
}
@keyframes blinkingText {
  0% { color: #ff0000; }
  49% { color: transparent; }
  50% { color: transparent; }
  99% { color: #ff0000; }
  100% { color: #ff0000; }
=======
#quickstart-tenant-card {
  min-height: 500px;
}
#quickstart-tenant-modal-title {
  margin: 0px;
  padding: 2px;
  text-align: center;
>>>>>>> dd6f93e8
}<|MERGE_RESOLUTION|>--- conflicted
+++ resolved
@@ -84,7 +84,6 @@
 #sign-in-card {
   z-index: 2;
 }
-<<<<<<< HEAD
 .recaptcha-container {
   transform: scale(0.9);
   transform-origin:0 0;
@@ -161,7 +160,6 @@
   50% { color: transparent; }
   99% { color: #ff0000; }
   100% { color: #ff0000; }
-=======
 #quickstart-tenant-card {
   min-height: 500px;
 }
@@ -169,5 +167,4 @@
   margin: 0px;
   padding: 2px;
   text-align: center;
->>>>>>> dd6f93e8
 }